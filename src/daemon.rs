use dbus::{Connection, BusType, NameFlag};
use dbus::tree::{Factory, MethodErr};
use std::cell::RefCell;
use std::io;
use std::rc::Rc;
use std::sync::Arc;
use std::sync::atomic::{ATOMIC_BOOL_INIT, AtomicBool, Ordering};

use {DBUS_NAME, DBUS_PATH, DBUS_IFACE, Power, err_str};
use ac_events::ac_events;
use backlight::Backlight;
use disks::{Disks, DiskPower};
use graphics::Graphics;
use hotplug::HotPlugDetect;
use kbd_backlight::KeyboardBacklight;
use kernel_parameters::{DeviceList, Dirty, KernelParameter, LaptopMode, NmiWatchdog};
use pstate::PState;
use radeon::RadeonDevice;
use scsi::{ScsiHosts, ScsiPower};
use snd::SoundDevice;
use wifi::WifiDevice;

static EXPERIMENTAL: AtomicBool = ATOMIC_BOOL_INIT;

fn experimental_is_enabled() -> bool {
    EXPERIMENTAL.load(Ordering::SeqCst)
}

fn performance() -> io::Result<()> {
    if experimental_is_enabled() {
        let disks = Disks::new();
        disks.set_apm_level(254)?;
        disks.set_autosuspend_delay(-1)?;

        ScsiHosts::new().set_power_management_policy(&["med_power_with_dipm", "max_performance"])?;
        SoundDevice::get_devices().for_each(|dev| dev.set_power_save(0, false));
        RadeonDevice::get_devices().for_each(|dev| dev.set_profiles("high", "performance", "auto"));
        // WifiDevice::get_devices().for_each(|dev| dev.set(0));

        Dirty::new().set_max_lost_work(15);
        LaptopMode::new().set(b"0");
    }

    {
        let mut pstate = PState::new()?;
        pstate.set_min_perf_pct(50)?;
        pstate.set_max_perf_pct(100)?;
        pstate.set_no_turbo(false)?;
    }

    Ok(())
}

fn balanced() -> io::Result<()> {
    if experimental_is_enabled() {
        let disks = Disks::new();
        disks.set_apm_level(254)?;
        disks.set_autosuspend_delay(-1)?;

        ScsiHosts::new().set_power_management_policy(&["med_power_with_dipm", "medium_power"])?;
        SoundDevice::get_devices().for_each(|dev| dev.set_power_save(0, false));
        RadeonDevice::get_devices().for_each(|dev| dev.set_profiles("auto", "performance", "auto"));
        // // NOTE: Should balanced enable power management for wifi?
        // WifiDevice::get_devices().for_each(|dev| dev.set(0));

        Dirty::new().set_max_lost_work(15);
        LaptopMode::new().set(b"0");
    }

    {
        let mut pstate = PState::new()?;
        pstate.set_min_perf_pct(0)?;
        pstate.set_max_perf_pct(100)?;
        pstate.set_no_turbo(false)?;
    }

    for mut backlight in Backlight::all()? {
        let max_brightness = backlight.max_brightness()?;
        let current = backlight.brightness()?;
        let new = max_brightness * 40 / 100;
        if new < current {
            backlight.set_brightness(new)?;
        }
    }

    for mut backlight in KeyboardBacklight::all()? {
        let max_brightness = backlight.max_brightness()?;
        let current = backlight.brightness()?;
        let new = max_brightness/2;
        if new < current {
            backlight.set_brightness(new)?;
        }
    }

    Ok(())
}

fn battery() -> io::Result<()> {
    if experimental_is_enabled() {
        let disks = Disks::new();
        disks.set_apm_level(128)?;
        disks.set_autosuspend_delay(15000)?;

        ScsiHosts::new().set_power_management_policy(&["med_power_with_dipm", "min_power"])?;
        SoundDevice::get_devices().for_each(|dev| dev.set_power_save(1, true));
        RadeonDevice::get_devices().for_each(|dev| dev.set_profiles("low", "battery", "low"));
        // WifiDevice::get_devices().for_each(|dev| dev.set(5));

        Dirty::new().set_max_lost_work(60);
        LaptopMode::new().set(b"2");
    }
    
    {
        let mut pstate = PState::new()?;
        pstate.set_min_perf_pct(0)?;
        pstate.set_max_perf_pct(50)?;
        pstate.set_no_turbo(true)?;
    }

    for mut backlight in Backlight::all()? {
        let max_brightness = backlight.max_brightness()?;
        let current = backlight.brightness()?;
        let new = max_brightness * 10 / 100;
        if new < current {
            backlight.set_brightness(new)?;
        }
    }

    for mut backlight in KeyboardBacklight::all()? {
        backlight.set_brightness(0)?;
    }

    Ok(())
}

struct PowerDaemon {
    graphics: Graphics
}

impl PowerDaemon {
    fn new() -> Result<PowerDaemon, String> {
        let graphics = Graphics::new().map_err(err_str)?;
        Ok(PowerDaemon { graphics })
    }
}

impl Power for PowerDaemon {
    fn performance(&mut self) -> Result<(), String> {
        performance().map_err(err_str)
    }

    fn balanced(&mut self) -> Result<(), String> {
        balanced().map_err(err_str)
    }

    fn battery(&mut self) -> Result<(), String> {
        battery().map_err(err_str)
    }

    fn get_graphics(&mut self) -> Result<String, String> {
        self.graphics.get_vendor().map_err(err_str)
    }

    fn set_graphics(&mut self, vendor: &str) -> Result<(), String> {
        self.graphics.set_vendor(vendor).map_err(err_str)
    }

    fn get_graphics_power(&mut self) -> Result<bool, String> {
        self.graphics.get_power().map_err(err_str)
    }

    fn set_graphics_power(&mut self, power: bool) -> Result<(), String> {
        self.graphics.set_power(power).map_err(err_str)
    }

    fn auto_graphics_power(&mut self) -> Result<(), String> {
        self.graphics.auto_power().map_err(err_str)
    }
}

pub fn daemon(experimental: bool) -> Result<(), String> {
    info!("Starting daemon{}", if experimental { " with experimental enabled" } else { "" });
    EXPERIMENTAL.store(experimental, Ordering::SeqCst);
    let daemon = Rc::new(RefCell::new(PowerDaemon::new()?));

    info!("Disabling NMI Watchdog (for kernel debugging only)");
    NmiWatchdog::new().set(b"0");

    info!("Setting automatic graphics power");
    match daemon.borrow_mut().auto_graphics_power() {
        Ok(()) => (),
        Err(err) => {
            error!("Failed to set automatic graphics power: {}", err);
        }
    }

    info!("Connecting to dbus system bus");
    let c = Connection::get_private(BusType::System).map_err(err_str)?;

    info!("Registering dbus name {}", DBUS_NAME);
    c.register_name(DBUS_NAME, NameFlag::ReplaceExisting as u32).map_err(err_str)?;

    let f = Factory::new_fn::<()>();

    // Defines whether the value returned by the method should be appended.
    macro_rules! append {
        (true, $m:ident, $value:ident) => { $m.msg.method_return().append1($value) };
        (false, $m:ident, $value:ident) => { $m.msg.method_return() };
    }

    // Programs the message that should be printed.
    macro_rules! get_value {
        (true, $name:expr, $daemon:ident, $m:ident, $method:tt) => {{
            let value = $m.msg.read1()?;
            info!("DBUS Received {}({}) method", $name, value);
            $daemon.borrow_mut().$method(value)
        }};

        (false, $name:expr, $daemon:ident, $m:ident, $method:tt) => {{
            info!("DBUS Received {} method", $name);
            $daemon.borrow_mut().$method()
        }};
    }

    // Creates a new dbus method from an existing method in the daemon.
    macro_rules! method {
        ($method:tt, $name:expr, $append:tt, $print:tt) => {{
            let daemon = daemon.clone();
            f.method($name, (), move |m| {
                let result = get_value!($print, $name, daemon, m, $method);
                match result {
                    Ok(_value) => {
                        let mret = append!($append, m, _value);
                        Ok(vec![mret])
                    },
                    Err(err) => {
                        error!("{}", err);
                        Err(MethodErr::failed(&err))
                    }
                }
            })
        }};
    }

    let signal = Arc::new(f.signal("HotPlugDetect", ()).sarg::<u64,_>("port"));

    info!("Adding dbus path {} with interface {}", DBUS_PATH, DBUS_IFACE);
    let tree = f.tree(()).add(f.object_path(DBUS_PATH, ()).introspectable().add(
        f.interface(DBUS_IFACE, ())
            .add_m(method!(performance, "Performance", false, false))
            .add_m(method!(balanced, "Balanced", false, false))
            .add_m(method!(battery, "Battery", false, false))
            .add_m(method!(get_graphics, "GetGraphics", true, false).outarg::<&str,_>("vendor"))
            .add_m(method!(set_graphics, "SetGraphics", false, true).inarg::<&str,_>("vendor"))
            .add_m(method!(get_graphics_power, "GetGraphicsPower", true, false).outarg::<bool,_>("power"))
            .add_m(method!(set_graphics_power, "SetGraphicsPower", false, true).inarg::<bool,_>("power"))
            .add_m(method!(auto_graphics_power, "AutoGraphicsPower", false, false))
            .add_s(signal.clone())
    ));

    tree.set_registered(&c, true).map_err(err_str)?;

    c.add_handler(tree);

<<<<<<< HEAD
    if let Ok(pstate) = PState::new() {
        eprintln!("Handling ac events");
        ac_events(pstate);
    }

    eprintln!("Handling dbus requests");
=======
    let hpd_res = unsafe { HotPlugDetect::new() };

    let hpd = || -> [bool; 3] {
        if let Ok(ref hpd) = hpd_res {
            unsafe { hpd.detect() }
        } else {
            [false; 3]
        }
    };

    let mut last = hpd();

    info!("Handling dbus requests");
>>>>>>> d7925643
    loop {
        c.incoming(1000).next();

        let hpd = hpd();
        for i in 0..hpd.len() {
            if hpd[i] != last[i] {
                if hpd[i] {
                    info!("HotPlugDetect {}", i);
                    c.send(
                        signal.msg(&DBUS_PATH.into(), &DBUS_NAME.into()).append1(i as u64)
                    ).map_err(|()| format!("failed to send message"))?;
                }
            }
        }

        last = hpd;
    }
}<|MERGE_RESOLUTION|>--- conflicted
+++ resolved
@@ -262,14 +262,12 @@
 
     c.add_handler(tree);
 
-<<<<<<< HEAD
     if let Ok(pstate) = PState::new() {
         eprintln!("Handling ac events");
         ac_events(pstate);
     }
 
     eprintln!("Handling dbus requests");
-=======
     let hpd_res = unsafe { HotPlugDetect::new() };
 
     let hpd = || -> [bool; 3] {
@@ -283,7 +281,6 @@
     let mut last = hpd();
 
     info!("Handling dbus requests");
->>>>>>> d7925643
     loop {
         c.incoming(1000).next();
 
