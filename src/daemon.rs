use dbus::{Connection, BusType, NameFlag};
use dbus::tree::{Factory, MethodErr};
use std::cell::RefCell;
use std::io;
use std::rc::Rc;
use std::sync::Arc;

use {DBUS_NAME, DBUS_PATH, DBUS_IFACE, Power, err_str};
use ac_events::ac_events;
use backlight::Backlight;
use graphics::Graphics;
use hotplug::HotPlugDetect;
use kbd_backlight::KeyboardBacklight;
use pstate::PState;

fn performance() -> io::Result<()> {
    {
        let mut pstate = PState::new()?;
        pstate.set_min_perf_pct(50)?;
        pstate.set_max_perf_pct(100)?;
        pstate.set_no_turbo(false)?;
    }

    Ok(())
}

fn balanced() -> io::Result<()> {
    {
        let mut pstate = PState::new()?;
        pstate.set_min_perf_pct(0)?;
        pstate.set_max_perf_pct(100)?;
        pstate.set_no_turbo(false)?;
    }

    for mut backlight in Backlight::all()? {
        let max_brightness = backlight.max_brightness()?;
        let current = backlight.brightness()?;
        let new = max_brightness * 40 / 100;
        if new < current {
            backlight.set_brightness(new)?;
        }
    }

    for mut backlight in KeyboardBacklight::all()? {
        let max_brightness = backlight.max_brightness()?;
        let current = backlight.brightness()?;
        let new = max_brightness/2;
        if new < current {
            backlight.set_brightness(new)?;
        }
    }

    Ok(())
}

fn battery() -> io::Result<()> {
    {
        let mut pstate = PState::new()?;
        pstate.set_min_perf_pct(0)?;
        pstate.set_max_perf_pct(50)?;
        pstate.set_no_turbo(true)?;
    }

    for mut backlight in Backlight::all()? {
        let max_brightness = backlight.max_brightness()?;
        let current = backlight.brightness()?;
        let new = max_brightness * 10 / 100;
        if new < current {
            backlight.set_brightness(new)?;
        }
    }

    for mut backlight in KeyboardBacklight::all()? {
        backlight.set_brightness(0)?;
    }

    Ok(())
}

struct PowerDaemon {
    graphics: Graphics
}

impl PowerDaemon {
    fn new() -> Result<PowerDaemon, String> {
        let graphics = Graphics::new().map_err(err_str)?;
        Ok(PowerDaemon { graphics })
    }
}

impl Power for PowerDaemon {
    fn performance(&mut self) -> Result<(), String> {
        performance().map_err(err_str)
    }

    fn balanced(&mut self) -> Result<(), String> {
        balanced().map_err(err_str)
    }

    fn battery(&mut self) -> Result<(), String> {
        battery().map_err(err_str)
    }

    fn get_graphics(&mut self) -> Result<String, String> {
        self.graphics.get_vendor().map_err(err_str)
    }

    fn set_graphics(&mut self, vendor: &str) -> Result<(), String> {
        self.graphics.set_vendor(vendor).map_err(err_str)
    }

    fn get_graphics_power(&mut self) -> Result<bool, String> {
        self.graphics.get_power().map_err(err_str)
    }

    fn set_graphics_power(&mut self, power: bool) -> Result<(), String> {
        self.graphics.set_power(power).map_err(err_str)
    }

    fn auto_graphics_power(&mut self) -> Result<(), String> {
        self.graphics.auto_power().map_err(err_str)
    }
}

pub fn daemon() -> Result<(), String> {
    eprintln!("Starting daemon");
    let daemon = Rc::new(RefCell::new(PowerDaemon::new()?));

    eprintln!("Setting automatic graphics power");
    match daemon.borrow_mut().auto_graphics_power() {
        Ok(()) => (),
        Err(err) => {
            eprintln!("Failed to set automatic graphics power: {}", err);
        }
    }

    eprintln!("Connecting to dbus system bus");
    let c = Connection::get_private(BusType::System).map_err(err_str)?;

    eprintln!("Registering dbus name {}", DBUS_NAME);
    c.register_name(DBUS_NAME, NameFlag::ReplaceExisting as u32).map_err(err_str)?;

    let f = Factory::new_fn::<()>();

    // Defines whether the value returned by the method should be appended.
    macro_rules! append {
        (true, $m:ident, $value:ident) => { $m.msg.method_return().append1($value) };
        (false, $m:ident, $value:ident) => { $m.msg.method_return() };
    }

    // Programs the message that should be printed.
    macro_rules! get_value {
        (true, $name:expr, $daemon:ident, $m:ident, $method:tt) => {{
            let value = $m.msg.read1()?;
            eprintln!("{}({})", $name, value);
            $daemon.borrow_mut().$method(value)
        }};

        (false, $name:expr, $daemon:ident, $m:ident, $method:tt) => {{
            eprintln!($name);
            $daemon.borrow_mut().$method()
        }};
    }

    // Creates a new dbus method from an existing method in the daemon.
    macro_rules! method {
        ($method:tt, $name:expr, $append:tt, $print:tt) => {{
            let daemon = daemon.clone();
            f.method($name, (), move |m| {
                let result = get_value!($print, $name, daemon, m, $method);
                match result {
                    Ok(_value) => {
                        let mret = append!($append, m, _value);
                        Ok(vec![mret])
                    },
                    Err(err) => {
                        eprintln!("{}", err);
                        Err(MethodErr::failed(&err))
                    }
                }
            })
        }};
    }

    let signal = Arc::new(f.signal("HotPlugDetect", ()).sarg::<u64,_>("port"));

    eprintln!("Adding dbus path {} with interface {}", DBUS_PATH, DBUS_IFACE);
    let tree = f.tree(()).add(f.object_path(DBUS_PATH, ()).introspectable().add(
        f.interface(DBUS_IFACE, ())
            .add_m(method!(performance, "Performance", false, false))
            .add_m(method!(balanced, "Balanced", false, false))
            .add_m(method!(battery, "Battery", false, false))
            .add_m(method!(get_graphics, "GetGraphics", true, false).outarg::<&str,_>("vendor"))
            .add_m(method!(set_graphics, "SetGraphics", false, true).inarg::<&str,_>("vendor"))
            .add_m(method!(get_graphics_power, "GetGraphicsPower", true, false).outarg::<bool,_>("power"))
            .add_m(method!(set_graphics_power, "SetGraphicsPower", false, true).inarg::<bool,_>("power"))
            .add_m(method!(auto_graphics_power, "AutoGraphicsPower", false, false))
            .add_s(signal.clone())
    ));

    tree.set_registered(&c, true).map_err(err_str)?;

    c.add_handler(tree);

<<<<<<< HEAD
    if let Ok(pstate) = PState::new() {
        eprintln!("Handling ac events");
        ac_events(pstate);
    }
=======
    let hpd_res = unsafe { HotPlugDetect::new() };

    let hpd = || -> [bool; 3] {
        if let Ok(ref hpd) = hpd_res {
            unsafe { hpd.detect() }
        } else {
            [false; 3]
        }
    };

    let mut last = hpd();
>>>>>>> eb86327b

    eprintln!("Handling dbus requests");
    loop {
        c.incoming(1000).next();

        let hpd = hpd();
        for i in 0..hpd.len() {
            if hpd[i] != last[i] {
                if hpd[i] {
                    eprintln!("HotPlugDetect {}", i);
                    c.send(
                        signal.msg(&DBUS_PATH.into(), &DBUS_NAME.into()).append1(i as u64)
                    ).map_err(|()| format!("failed to send message"))?;
                }
            }
        }

        last = hpd;
    }
}<|MERGE_RESOLUTION|>--- conflicted
+++ resolved
@@ -202,12 +202,11 @@
 
     c.add_handler(tree);
 
-<<<<<<< HEAD
     if let Ok(pstate) = PState::new() {
         eprintln!("Handling ac events");
         ac_events(pstate);
     }
-=======
+  
     let hpd_res = unsafe { HotPlugDetect::new() };
 
     let hpd = || -> [bool; 3] {
@@ -219,7 +218,6 @@
     };
 
     let mut last = hpd();
->>>>>>> eb86327b
 
     eprintln!("Handling dbus requests");
     loop {
